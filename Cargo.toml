[package]
name = "lignin-dom"
version = "0.0.2"
authors = ["Tamme Schichler <tamme@schichler.dev>"]
edition = "2018"
description = "A DOM differ for lignin. Aside from diffing lignin Nodes to adjust HTML elements, it's also possible to construct Node trees from HTML elements."
license = "MIT OR Apache-2.0"
repository = "https://github.com/Tamschi/lignin-dom"
homepage = "https://github.com/Tamschi/lignin-dom/tree/v0.0.2"
documentation = "https://docs.rs/lignin-dom/0.0.2"
keywords = ["VDOM", "DOM", "diff", "two-way"]
categories = ["web-programming", "wasm"]
readme = "README.md"
include = [
	"**/*.rs",
	"!tests/unincluded_*.rs", # Tests of meta data files not included in the package.
	"Cargo.toml",
	"CHANGELOG.md",
	"CODE_OF_CONDUCT.md",
	"LICENSE-*",
	"README.md",
]

[badges]
<<<<<<< HEAD
travis-ci = { repository = "Tamschi/lignin-dom", branch = "unstable" }
=======
>>>>>>> 8b0131bc
is-it-maintained-issue-resolution = { repository = "Tamschi/lignin-dom" }
is-it-maintained-open-issues = { repository = "Tamschi/lignin-dom" }
maintenance = { status = "experimental" }

[features]
bumpalo-collections = ["lignin/bumpalo-collections"]
debug = ["lignin/debug"]

[dependencies]
holyhashmap = "0.1.2"
lignin = "0.0.2" # public
log = "0.4.8"
wasm-bindgen = "0.2.58" # public-ish
web-sys = { version = "0.3.33", features = ["Attr", "CharacterData", "Comment", "Document", "Element", "EventTarget", "NamedNodeMap", "Node", "NodeList", "Text"] }

[dev-dependencies]
cargo-husky = "1.5.0"
doc-comment = "0.3.3"
git_info = "0.1.2"
version-sync = "0.9.1"<|MERGE_RESOLUTION|>--- conflicted
+++ resolved
@@ -22,10 +22,6 @@
 ]
 
 [badges]
-<<<<<<< HEAD
-travis-ci = { repository = "Tamschi/lignin-dom", branch = "unstable" }
-=======
->>>>>>> 8b0131bc
 is-it-maintained-issue-resolution = { repository = "Tamschi/lignin-dom" }
 is-it-maintained-open-issues = { repository = "Tamschi/lignin-dom" }
 maintenance = { status = "experimental" }
