[package]
name = "lignin-dom"
version = "0.0.3"
authors = ["Tamme Schichler <tamme@schichler.dev>"]
edition = "2018"
description = "A DOM differ for lignin. Aside from diffing lignin Nodes to adjust HTML elements, it's also possible to construct Node trees from HTML elements."
license = "MIT OR Apache-2.0"
repository = "https://github.com/Tamschi/lignin-dom"
homepage = "https://github.com/Tamschi/lignin-dom/tree/v0.0.3"
documentation = "https://docs.rs/lignin-dom/0.0.3"
keywords = ["VDOM", "DOM", "diff", "two-way"]
categories = ["web-programming", "wasm"]
readme = "README.md"
include = [
	"**/*.rs",
	"!tests/unincluded_*.rs", # Tests of meta data files not included in the package.
	"Cargo.toml",
	"CHANGELOG.md",
	"CODE_OF_CONDUCT.md",
	"LICENSE-*",
	"README.md",
	"SECURITY.md",
]
publish = false

[badges]
is-it-maintained-issue-resolution = { repository = "Tamschi/lignin-dom" }
is-it-maintained-open-issues = { repository = "Tamschi/lignin-dom" }
maintenance = { status = "experimental" }

[features]
#TODO (CURRENTLY EFFECTIVELY ALWAYS ON): More detailed logging, which may contain personally identifiable information from the current or expected page content.
# Without this feature, warning and error messages are limited to less specific technical information, but higher log levels (especially `Trace`) may still leak personal data!
dangerous-logging = []

log-paths = [] #TODO: Log VDOM paths in error messages, which is expensive.

[dependencies]
hashbrown = "0.11.0"
js-sys = "0.3.48"
lignin = { version = "0.0.7", features = ["callbacks"] } # public
num-traits = "0.2.14"
tracing = "0.1.25"
wasm-bindgen = "0.2.68" # public-ish
web-sys = { version = "0.3.33", features = [
	"AddEventListenerOptions",
	"Attr",
	"CharacterData",
	"Comment",
	"Document",
	"HtmlElement",
	"EventTarget",
	"NamedNodeMap",
	"Node",
	"NodeList",
	"SvgElement",
	"Text",
] }

[dev-dependencies]
cargo-husky = "1.5.0"
doc-comment = "0.3.3"
git_info = "0.1.2"
tracing-wasm = "0.2.0"
version-sync = "0.9.1"
<<<<<<< HEAD
wasm-bindgen-test = "0.3.23"
web-sys = { version = "0.3.33", features = ["HtmlBodyElement", "HtmlCollection", "Window"] }
=======
wasm-bindgen-test = "0.3.24"
>>>>>>> b4eda769
<|MERGE_RESOLUTION|>--- conflicted
+++ resolved
@@ -63,9 +63,5 @@
 git_info = "0.1.2"
 tracing-wasm = "0.2.0"
 version-sync = "0.9.1"
-<<<<<<< HEAD
-wasm-bindgen-test = "0.3.23"
-web-sys = { version = "0.3.33", features = ["HtmlBodyElement", "HtmlCollection", "Window"] }
-=======
 wasm-bindgen-test = "0.3.24"
->>>>>>> b4eda769
+web-sys = { version = "0.3.33", features = ["HtmlBodyElement", "HtmlCollection", "Window"] }