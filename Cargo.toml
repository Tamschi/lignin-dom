[package]
name = "lignin-dom"
version = "0.0.3"
authors = ["Tamme Schichler <tamme@schichler.dev>"]
edition = "2018"
description = "A DOM differ for lignin. Aside from diffing lignin Nodes to adjust HTML elements, it's also possible to construct Node trees from HTML elements."
license = "MIT OR Apache-2.0"
repository = "https://github.com/Tamschi/lignin-dom"
homepage = "https://github.com/Tamschi/lignin-dom/tree/v0.0.3"
documentation = "https://docs.rs/lignin-dom/0.0.3"
keywords = ["VDOM", "DOM", "diff", "two-way"]
categories = ["web-programming", "wasm"]
readme = "README.md"
include = [
	"**/*.rs",
	"!tests/unincluded_*.rs", # Tests of meta data files not included in the package.
	"Cargo.toml",
	"CHANGELOG.md",
	"CODE_OF_CONDUCT.md",
	"LICENSE-*",
	"README.md",
]
resolver = "2"
publish = false

[badges]
is-it-maintained-issue-resolution = { repository = "Tamschi/lignin-dom" }
is-it-maintained-open-issues = { repository = "Tamschi/lignin-dom" }
maintenance = { status = "experimental" }

[features]
#TODO (CURRENTLY EFFECTIVELY ALWAYS ON): More detailed logging, which may contain personally identifiable information from the current or expected page content.
# Without this feature, warning and error messages are limited to less specific technical information, but higher log levels (especially `Trace`) may still leak personal data!
dangerous-logging = []

log-paths = [] #TODO: Log VDOM paths in error messages, which is expensive.

[dependencies]
hashbrown = "0.11.0"
js-sys = "0.3.48"
lignin = { git = "https://github.com/Tamschi/lignin.git", branch = "develop", features = ["callbacks"] } # public
num-traits = "0.2.14"
tracing = "0.1.25"
wasm-bindgen = "0.2.68" # public-ish
web-sys = { version = "0.3.33", features = [
	"AddEventListenerOptions",
	"Attr",
	"CharacterData",
	"Comment",
	"Document",
	"HtmlElement",
	"EventTarget",
	"NamedNodeMap",
	"Node",
	"NodeList",
	"SvgElement",
	"Text",
] }

[dev-dependencies]
cargo-husky = "1.5.0"
doc-comment = "0.3.3"
git_info = "0.1.2"
<<<<<<< HEAD
tracing-wasm = "0.2.0"
version-sync = "0.9.1"
wasm-bindgen-test = "0.3.21"
web-sys = { version = "0.3.33", features = ["HtmlBodyElement", "HtmlCollection", "Window"] }
=======
version-sync = "0.9.1"
wasm-bindgen-test = "0.3.23"
>>>>>>> 70bca684
<|MERGE_RESOLUTION|>--- conflicted
+++ resolved
@@ -61,12 +61,7 @@
 cargo-husky = "1.5.0"
 doc-comment = "0.3.3"
 git_info = "0.1.2"
-<<<<<<< HEAD
 tracing-wasm = "0.2.0"
 version-sync = "0.9.1"
-wasm-bindgen-test = "0.3.21"
-web-sys = { version = "0.3.33", features = ["HtmlBodyElement", "HtmlCollection", "Window"] }
-=======
-version-sync = "0.9.1"
 wasm-bindgen-test = "0.3.23"
->>>>>>> 70bca684
+web-sys = { version = "0.3.33", features = ["HtmlBodyElement", "HtmlCollection", "Window"] }