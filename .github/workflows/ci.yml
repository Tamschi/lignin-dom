--- conflicted
+++ resolved
@@ -23,13 +23,6 @@
       matrix:
         os: [macos, ubuntu, windows]
         rust: ['1.46', stable, beta, nightly]
-<<<<<<< HEAD
-        include:
-        - os: ubuntu
-          target: wasm32-unknown-unknown
-          no-workspace: --lib
-=======
->>>>>>> 70bca684
     env:
       target: ${{matrix.target && format('--target={0}', matrix.target)}}
       workspace: ${{matrix.no-workspace || '--workspace'}}
